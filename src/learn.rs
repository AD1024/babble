//! The primary interface for library learning through antiunification.
//!
//! The antiunification algorithm is as follows: For each pair of eclasses (a, b),
//! we store a set of partial expressions AU(a, b). Partial expressions are
//! expressions where some of the sub-expressions may be replaced by another
//! data type. For example, a pattern is (equivalent to) a partial expression
//! over variables. In this algorithm, we use partial expressions over pairs of
//! enodes.
//!
//! To compute the set AU(a, b): For each pair of enodes with matching operators
//! and arities op(x1, ..., xn) \in a and op(y1, ..., yn) \in b, we recursively
//! compute AU(x1, y1), ..., AU(xn, yn). Then, for every n-tuple of partial
//! expressions (z1, ..., zn) with z1 \in AU(x1, y1), ..., zn \in AU(xn, yn), we
//! add the partial expression op(z1, ..., zn) to the set AU(a, b).
//! If the set AU(a, b) is empty, we add to it the partial expression (a, b).
use crate::{
    ast_node::{Arity, AstNode, PartialExpr},
    co_occurrence::CoOccurrences,
    dfta::Dfta,
    teachable::{BindingExpr, Teachable},
};
use egg::{Analysis, EGraph, Id, Language, Pattern, Rewrite, Searcher, Var};
use itertools::Itertools;
use log::debug;
use serde::{Deserialize, Serialize};
use std::{
    collections::{BTreeMap, BTreeSet},
    fmt::{Debug, Display},
    num::ParseIntError,
    str::FromStr,
};
use thiserror::Error;

/// A library function's name.
#[derive(Debug, Clone, Copy, PartialEq, Eq, PartialOrd, Ord, Hash, Serialize, Deserialize)]
pub struct LibId(pub usize);

impl Display for LibId {
    fn fmt(&self, f: &mut std::fmt::Formatter<'_>) -> std::fmt::Result {
        write!(f, "l{}", self.0)
    }
}

/// An error when parsing a LibId.
#[derive(Clone, Debug, Error)]
pub enum ParseLibIdError {
    /// The string did not start with "$"
    #[error("expected de Bruijn index to start with 'l")]
    NoLeadingL,
    /// The index is not a valid unsigned integer
    #[error(transparent)]
    InvalidIndex(ParseIntError),
}

impl FromStr for LibId {
    type Err = ParseLibIdError;

    fn from_str(s: &str) -> Result<Self, Self::Err> {
        if let Some(n) = s.strip_prefix('l') {
            let n = n.parse().map_err(ParseLibIdError::InvalidIndex)?;
            Ok(LibId(n))
        } else {
            Err(ParseLibIdError::NoLeadingL)
        }
    }
}

/// Signature of a pattern match in an e-graph.
/// Used to deduplicate equivalent patterns.
#[derive(PartialEq, Eq, PartialOrd, Ord, Debug)]
struct Match {
    /// The e-class that the match is found in.
    class: Id,
    /// The range of the match's substitution
    /// (a multiset of class ids, stores as a sorted vector).
    actuals: Vec<Id>,
}

impl Match {
    fn new(class: Id, mut actuals: Vec<Id>) -> Self {
        actuals.sort();
        Self { class, actuals }
    }
}

/// A `LearnedLibrary<Op>` is a collection of functions learned from an
/// [`EGraph<AstNode<Op>, _>`] by antiunifying pairs of enodes to find their
/// common structure.
///
/// You can create a `LearnedLibrary` using [`LearnedLibrary::from(&your_egraph)`].
#[derive(Debug, Clone)]
pub struct LearnedLibrary<Op, T> {
    /// A map from DFTA states (i.e. pairs of enodes) to their antiunifications.
    aus_by_state: BTreeMap<T, BTreeSet<PartialExpr<Op, T>>>,
    /// A set of all the nontrivial antiunifications discovered.
    nontrivial_aus: BTreeSet<PartialExpr<Op, Var>>,
    /// Whether to also learn "library functions" which take no arguments.
    learn_constants: bool,
    /// Maximum arity of functions to learn.
    max_arity: Option<usize>,
    /// Data about which e-classes can co-occur.
    co_occurrences: CoOccurrences,
}

impl<'a, Op> LearnedLibrary<Op, (Id, Id)>
where
    Op: Arity + Clone + Debug + Ord + Sync + Send + Display + 'static + Teachable,
    AstNode<Op>: Language,
{
    /// Constructs a [`LearnedLibrary`] from an [`EGraph`] by antiunifying pairs of
    /// enodes to find their common structure.
    pub fn new<A: Analysis<AstNode<Op>>>(
        egraph: &'a EGraph<AstNode<Op>, A>,
        learn_constants: bool,
        max_arity: Option<usize>,
        co_occurrences: CoOccurrences,
    ) -> Self {
        let mut learned_lib = Self {
            aus_by_state: BTreeMap::new(),
            nontrivial_aus: BTreeSet::new(),
            learn_constants,
            max_arity,
            co_occurrences,
        };
        let dfta = Dfta::from(egraph);
        let dfta = dfta.cross_over();

        for state in dfta.output_states() {
            learned_lib.enumerate(&dfta, state, egraph);
        }
        learned_lib
    }

<<<<<<< HEAD
=======
impl<Op> LearnedLibrary<Op, (Id, Id)>
where
    Op: Arity + Clone + Debug + Ord,
{
>>>>>>> 3d6d5801
    /// Computes the antiunifications of `state` in the DFTA `dfta`.
    fn enumerate<A: Analysis<AstNode<Op>>>(
        &mut self,
        dfta: &Dfta<(Op, Op), (Id, Id)>,
        state: &(Id, Id),
        egraph: &'a EGraph<AstNode<Op>, A>,
    ) {
        if self.aus_by_state.contains_key(state) {
            // We've already enumerated this state, so there's nothing to do.
            return;
        }

        // We're going to recursively compute the antiunifications of the inputs
        // of all of the rules leading to this state. Before we do, we need to
        // mark this state as in progress so that a loop in the rules doesn't
        // cause infinite recursion.
        //
        // By initially setting the antiunifications of this state to empty, we
        // exclude any antiunifications that would come from looping sequences
        // of rules.
        self.aus_by_state.insert(*state, BTreeSet::new());

        if !self.co_occurrences.may_co_occur(state.0, state.1) {
            return;
        }

        let mut aus: BTreeSet<PartialExpr<Op, (Id, Id)>> = BTreeSet::new();

        let mut same = false;
        let mut different = false;

        if let Some(rules) = dfta.get_by_output(state) {
            for ((op1, op2), inputs) in rules {
                if op1 == op2 {
                    same = true;
                    if inputs.is_empty() {
                        aus.insert(AstNode::leaf(op1.clone()).into());
                    } else {
                        // Recursively enumerate the inputs to this rule.
                        for input in inputs {
                            self.enumerate(dfta, input, egraph);
                        }

                        // For a rule `op(s1, ..., sn) -> state`, we add an
                        // antiunification of the form `(op a1 ... an)` for every
                        // combination `a1, ..., an` of antiunifications of the
                        // input states `s1, ..., sn`, i.e., for every `(a1, ..., an)`
                        // in the cartesian product
                        // `antiunifications_by_state[s1] × ... × antiunifications_by_state[sn]`
                        let new_aus = inputs
                            .iter()
                            .map(|input| self.aus_by_state[input].iter().cloned())
                            .multi_cartesian_product()
                            .map(|inputs| PartialExpr::from(AstNode::new(op1.clone(), inputs)))
                            .filter(|au| {
                                self.max_arity
                                    .map_or(true, |max_arity| au.unique_holes().len() <= max_arity)
                            });

                        aus.extend(new_aus);
                    }
                } else {
                    different = true;
                }
            }
        }

        if same && different {
            aus.insert(PartialExpr::Hole(state.clone()));
        }

        if aus.is_empty() {
            aus.insert(PartialExpr::Hole(state.clone()));
        } else {
            // If the two e-classes cannot co-occur in the same program, do not produce an AU for them!
            // We filter out the anti-unifications which are just concrete
            // expressions with no variables, and then convert the contained
            // states to pattern variables. The conversion takes
            // alpha-equivalent anti-unifications to the same value, effectively
            // discarding redundant anti-unifications.

            let learn_constants = self.learn_constants;

            let nontrivial_aus = aus
                .iter()
                .filter(|au| learn_constants || au.has_holes())
                .cloned()
                .map(normalize)
                .filter_map(|(au, num_vars)| {
                    // Here we filter out rewrites that don't actually simplify
                    // anything. We say that an AU rewrite simplifies an
                    // expression if it replaces that expression with a function
                    // call that is strictly smaller than the original
                    // expression.
                    //
                    // The size of a function call `f e_1 ... e_n` is size(e1) +
                    // ... + size(e_n) + n + 1, as there are n applications and
                    // the function's identifier `f`.
                    //
                    // The size of an expression e containing n subexpressions
                    // e_1, ..., e_n is k_1 * size(e_1) + ... + k_n * size(e_n)
                    // + size(e[x_1/e_1, ..., x_n/e_n]) - (k_1 + ... + k_n),
                    // where k_i is the number of times e_i appears in e and
                    // x_1, ..., x_n are variables.
                    //
                    // Because size(e_i) can be arbitrarily large, if any
                    // variable k_i is greater than 1, the difference in size
                    // between the function call and the original expression can
                    // also be arbitrarily large. Otherwise, if k_1 = ... = k_n
                    // = 1, the rewrite can simplify an expression if and only
                    // if size(e[x_1/e_1, ..., x_n/e_n]) > 2n + 1. This
                    // corresponds to an anti-unification containing at least n
                    // + 1 nodes.
                    if num_vars < au.num_holes() || au.num_nodes() > num_vars + 1 {
                        Some(au)
                    } else {
                        None
                    }
                });

            self.nontrivial_aus.extend(nontrivial_aus);
            Self::deduplicate_with_vars(&mut aus, egraph);
        }

        *self.aus_by_state.get_mut(state).unwrap() = aus;
    }
}

impl<Op, T> LearnedLibrary<Op, T>
where
    Op: Arity + Clone + Debug + Display + Ord + Send + Sync + Teachable + 'static,
    AstNode<Op>: Language,
{
    /// Returns an iterator over rewrite rules that replace expressions with
    /// equivalent calls to a learned library function.
    ///
    /// For example, the expression
    ///
    /// ```text
    /// (* (+ 1 2) 5)
    /// ```
    ///
    /// might be rewritten to
    ///
    /// ```text
    /// (lib f (lambda (* (+ 1 $0) 5))
    ///  (apply f 2))
    /// ```
    ///
    /// by a rewrite rule
    ///
    /// ```text
    /// (* (+ 1 ?x) 5) => (lib f (lambda (* (+ 1 $0) 5)) (apply f ?x))
    /// ```
    pub fn rewrites<A: Analysis<AstNode<Op>>>(
        &self,
    ) -> impl Iterator<Item = Rewrite<AstNode<Op>, A>> + '_ {
        self.nontrivial_aus.iter().enumerate().map(|(i, au)| {
            let searcher: Pattern<_> = au.clone().into();
            let applier: Pattern<_> = reify(LibId(i), au.clone()).into();
            let name = format!("anti-unify {}", i);
            debug!("Found rewrite \"{}\":\n{} => {}", name, searcher, applier);

            // Both patterns contain the same variables, so this can never fail.
            Rewrite::new(name, searcher, applier).unwrap_or_else(|_| unreachable!())
        })
    }

    /// Right-hand sides of library rewrites.
    pub fn libs(&self) -> impl Iterator<Item = Pattern<AstNode<Op>>> + '_ {
        self.nontrivial_aus.iter().enumerate().map(|(i, au)| {
            let applier: Pattern<_> = reify(LibId(i), au.clone()).into();
            applier
        })
    }

    /// Number of patterns learned.
    pub fn size(&self) -> usize {
        self.nontrivial_aus.len()
    }

    /// If two candidate patterns (stored in `nontrivial_aus`) have the same set of matches,
    /// only preserve the smaller one of them.
    /// Here a match is a pair of the e-class where the match was found
    /// and the range of its substitution
    /// (as a multiset of e-classes; which variables matched which e-classes is irrelevant).
    /// The reason two such patterns are equivalent is because their corresponding library functions
    /// can be used in exactly the same places and will have the same multiset (and hence size) of actual arguments.
    ///
    /// For example, after running a DSR (+ ?x ?y) => (+ ?y ?x),
    /// for any learned pattern containing (+ ?x0 ?x1), there will be an equivalent pattern containing (+ ?x1 ?x0),
    /// which will be eliminated here.
    pub fn deduplicate<A: Analysis<AstNode<Op>>>(&mut self, egraph: &EGraph<AstNode<Op>, A>) {
        // The algorithm is simply to iterate over all patterns,
        // and save their matches in a dictionary indexed by the match set.
        let mut cache: BTreeMap<Vec<Match>, PartialExpr<Op, Var>> = BTreeMap::new();
        for au in &self.nontrivial_aus {
            let pattern: Pattern<_> = au.clone().into();
            // A key in `cache` is a set of matches
            // represented as a sorted vector.
            let mut key = vec![];
            for m in pattern.search(egraph) {
                for sub in m.substs {
                    let actuals: Vec<_> = pattern.vars().iter().map(|v| sub[*v]).collect();
                    let match_signature = Match::new(m.eclass, actuals);
                    key.push(match_signature);
                }
            }
            key.sort();
            match cache.get(&key) {
                Some(cached) if cached.size() <= au.size() => {
                    debug!(
                        "Pruning pattern {}\n as a duplicate of {}",
                        pattern,
                        Pattern::from(cached.clone())
                    );
                }
                _ => {
                    cache.insert(key, au.clone());
                }
            }
        }
        self.nontrivial_aus = cache.values().cloned().collect();
    }

    /// deduplicate_with_vars does the same thing as deduplicate, with one change:
    /// when deduplicating two patterns, we consider both if they have the same
    /// matches and if the patterns contain the same variables.
    ///
    /// This deduplication is used during construction of the AU tree.
    /// We need to have a separate deduplication algorithm for doing it while we
    /// construct the tree because of the following circumstance:
    ///
    /// ```
    /// (+ ?x (+ 1 ?x))
    /// (+ ?x (+ 1 ?y))
    /// ```
    ///
    /// Even though `(+ 1 ?x)` and `(+ 1 ?y)` match the same set, they can't
    /// be deduplicated, since in context they refer to different things.
    /// Thus, we have to take into account variable names as well.
    pub fn deduplicate_with_vars<A: Analysis<AstNode<Op>>>(
        aus: &mut BTreeSet<PartialExpr<Op, (Id, Id)>>,
        egraph: &EGraph<AstNode<Op>, A>,
    ) {
        // The algorithm is simply to iterate over all patterns,
        // and save their matches in a dictionary indexed by the match set.
        let mut cache: BTreeMap<Vec<(Match, Vec<egg::Var>)>, PartialExpr<Op, (Id, Id)>> =
            BTreeMap::new();
        for au in aus.iter() {
            let pattern: Pattern<_> = normalize(au.clone()).0.into();
            // let pattern: Pattern<_> = patternize(au);

            // A key in `cache` is a set of matches
            // represented as a sorted vector.
            let mut key = vec![];
            for m in pattern.search(egraph) {
                for sub in m.substs {
                    let actuals: Vec<_> = pattern.vars().iter().map(|v| sub[*v]).collect();
                    let mut vars = pattern.vars().into_iter().collect::<Vec<_>>();
                    vars.sort();
                    let match_signature = Match::new(m.eclass, actuals);
                    key.push((match_signature, vars));
                }
            }
            key.sort();

            match cache.get(&key) {
                Some(cached) if cached.size() <= au.size() => {
                    debug!(
                        "Early pruning pattern {} as a duplicate of {}",
                        patternize(au),
                        Pattern::from(patternize(cached))
                    );
                }
                _ => {
                    cache.insert(key, au.clone());
                }
            }
        }
        *aus = cache.values().cloned().collect();
    }
}

/// Replaces the metavariables in an anti-unification with pattern variables.
/// Normalizing alpha-equivalent anti-unifications produces identical
/// anti-unifications. Returns a pair of the anti-unification and the number of
/// unique variables it contains.
#[must_use]
fn normalize<Op, T: Eq>(au: PartialExpr<Op, T>) -> (PartialExpr<Op, Var>, usize) {
    let mut metavars = Vec::new();
    let to_var = |metavar| {
        let index = metavars
            .iter()
            .position(|other| other == &metavar)
            .unwrap_or_else(|| {
                metavars.push(metavar);
                metavars.len() - 1
            });

        let var = format!("?x{}", index)
            .parse()
            .unwrap_or_else(|_| unreachable!());
        PartialExpr::Hole(var)
    };
    let normalized = au.fill(to_var);
    (normalized, metavars.len())
}

fn patternize<Op>(au: &PartialExpr<Op, (Id, Id)>) -> Pattern<AstNode<Op>>
where
    Op: Arity + Clone + Display + Ord + Send + Sync + 'static,
    AstNode<Op>: Language,
{
    let au = au.clone();
    au.fill(|(s1, s2)| {
        let var = format!("?s_{}_{}", s1, s2)
            .parse()
            .unwrap_or_else(|_| unreachable!());
        PartialExpr::Hole(var)
    })
    .into()
}

/// Converts an anti-unification into a partial expression which defines a new
/// named function and applies it to the metavariables in the anti-unification.
/// The new function reifies the anti-unification, replacing metavariables by
/// lambda arguments.
///
/// For example, the anti-unification
///
/// ```text
/// (* ?x (+ ?y 1))
/// ```
///
/// would be converted to the partial expression
///
/// ```text
/// (lib (lambda (lambda (* $0 (+ $1 1))))
///  (apply (apply $0 ?y) ?x))
/// ```
///
/// assuming `name` is "foo".
#[must_use]
fn reify<Op, T>(ix: LibId, au: PartialExpr<Op, T>) -> PartialExpr<Op, T>
where
    Op: Arity + Teachable,
    T: Eq,
{
    let mut metavars = Vec::new();

    // Replace every metavariable in this antiunification with a de
    // Bruijn-indexed variable.
    // Metavariables might be located inside lambdas. To deal with this,
    // the de Brujin index that we return is equal to the index of the
    // metavar, added to however many lambdas wrap the metavar at that
    // point.
    let mut fun = au.fill_with_binders(|metavar, num_binders| {
        let index = metavars
            .iter()
            .position(|other: &(T, usize)| other.0 == metavar)
            .unwrap_or_else(|| {
                metavars.push((metavar, num_binders));
                metavars.len() - 1
            });
        let index = index + num_binders;

        let mut res = PartialExpr::Hole(index);

        for i in (0..num_binders).rev() {
            res = Op::apply(res, Op::var(i).into()).into();
        }

        res
    });

    // foo (\. \. $0 $2 ?hole) => foo (\. \. $0 $2 ?$2)
    //                                          ^ binders = 2

    // All the function variables
    let offset = metavars.len();

    let mut max_locals = 0;

    fun = fun.map_leaves_with_binders(|node, binders| match node.as_binding_expr() {
        Some(BindingExpr::Var(index)) if index.0 >= binders => {
            max_locals = std::cmp::max(max_locals, index.0 - binders + 1);
            Op::var(index.0 + offset).into()
        }
        _ => node.into(),
    });

    // foo (\. \. $0 $2 ?$2) => foo (\. \. $0 $3 ?$2)

    let mut fun = fun.fill(|index| Op::var(index).into());

    // Wrap that in a lambda-abstraction, one for each variable we introduced.
    for _ in 0..(metavars.len() + max_locals) {
        fun = Op::lambda(fun).into();
    }

    // Now apply the new function to the metavariables in reverse order so they
    // match the correct de Bruijn indexed variable.
    let mut body = Op::lib_var(ix).into();
    while let Some((metavar, binders)) = metavars.pop() {
        let mut fn_arg = PartialExpr::Hole(metavar);
        for _i in 0..binders {
            fn_arg = Op::lambda(fn_arg).into();
        }
        body = Op::apply(body, fn_arg).into();
    }

    for index in 0..max_locals {
        body = Op::apply(body, Op::var(index).into()).into();
    }

    PartialExpr::Node(BindingExpr::Lib(ix, fun, body).into())
}<|MERGE_RESOLUTION|>--- conflicted
+++ resolved
@@ -131,13 +131,6 @@
         learned_lib
     }
 
-<<<<<<< HEAD
-=======
-impl<Op> LearnedLibrary<Op, (Id, Id)>
-where
-    Op: Arity + Clone + Debug + Ord,
-{
->>>>>>> 3d6d5801
     /// Computes the antiunifications of `state` in the DFTA `dfta`.
     fn enumerate<A: Analysis<AstNode<Op>>>(
         &mut self,
