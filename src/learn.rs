//! The primary interface for library learning through antiunification.
//!
//! The antiunification algorithm is as follows: For each pair of eclasses (a, b),
//! we store a set of partial expressions AU(a, b). Partial expressions are
//! expressions where some of the sub-expressions may be replaced by another
//! data type. For example, a pattern is (equivalent to) a partial expression
//! over variables. In this algorithm, we use partial expressions over pairs of
//! enodes.
//!
//! To compute the set AU(a, b): For each pair of enodes with matching operators
//! and arities op(x1, ..., xn) \in a and op(y1, ..., yn) \in b, we recursively
//! compute AU(x1, y1), ..., AU(xn, yn). Then, for every n-tuple of partial
//! expressions (z1, ..., zn) with z1 \in AU(x1, y1), ..., zn \in AU(xn, yn), we
//! add the partial expression op(z1, ..., zn) to the set AU(a, b).
//! If the set AU(a, b) is empty, we add to it the partial expression (a, b).
use crate::{
    ast_node::{Arity, AstNode, PartialExpr},
    co_occurrence::CoOccurrences,
    dfta::Dfta,
    teachable::{BindingExpr, Teachable},
};
use egg::{Analysis, EGraph, Id, Language, Pattern, Rewrite, Searcher, Var};
use itertools::Itertools;
use log::debug;
use std::{
    collections::{BTreeMap, BTreeSet},
    fmt::{Debug, Display},
    num::ParseIntError,
    str::FromStr,
};
use thiserror::Error;

/// A library function's name.
#[derive(Debug, Clone, Copy, PartialEq, Eq, PartialOrd, Ord, Hash)]
pub struct LibId(pub usize);

impl Display for LibId {
    fn fmt(&self, f: &mut std::fmt::Formatter<'_>) -> std::fmt::Result {
        write!(f, "l{}", self.0)
    }
}

/// An error when parsing a LibId.
#[derive(Clone, Debug, Error)]
pub enum ParseLibIdError {
    /// The string did not start with "$"
    #[error("expected de Bruijn index to start with 'l")]
    NoLeadingL,
    /// The index is not a valid unsigned integer
    #[error(transparent)]
    InvalidIndex(ParseIntError),
}

impl FromStr for LibId {
    type Err = ParseLibIdError;

    fn from_str(s: &str) -> Result<Self, Self::Err> {
        if let Some(n) = s.strip_prefix('l') {
            let n = n.parse().map_err(ParseLibIdError::InvalidIndex)?;
            Ok(LibId(n))
        } else {
            Err(ParseLibIdError::NoLeadingL)
        }
    }
}

/// Signature of a pattern match in an e-graph.
/// Used to deduplicate equivalent patterns.
#[derive(PartialEq, Eq, PartialOrd, Ord, Debug)]
struct Match {
    /// The e-class that the match is found in.
    class: Id,
    /// The range of the match's substitution
    /// (a multiset of class ids, stores as a sorted vector).
    actuals: Vec<Id>,
}

impl Match {
    fn new(class: Id, mut actuals: Vec<Id>) -> Self {
        actuals.sort();
        Self { class, actuals }
    }
}

/// A `LearnedLibrary<Op>` is a collection of functions learned from an
/// [`EGraph<AstNode<Op>, _>`] by antiunifying pairs of enodes to find their
/// common structure.
///
/// You can create a `LearnedLibrary` using [`LearnedLibrary::from(&your_egraph)`].
#[derive(Debug, Clone)]
pub struct LearnedLibrary<Op, T> {
    /// A map from DFTA states (i.e. pairs of enodes) to their antiunifications.
    aus_by_state: BTreeMap<T, BTreeSet<PartialExpr<Op, T>>>,
    /// A set of all the nontrivial antiunifications discovered.
    nontrivial_aus: BTreeSet<PartialExpr<Op, Var>>,
    /// Whether to also learn "library functions" which take no arguments.
    learn_constants: bool,
    co_occurrences: CoOccurrences,
}

impl<'a, Op> LearnedLibrary<Op, (Id, Id)>
where
    Op: Arity + Clone + Debug + Ord + Sync + Send + Display + 'static,
    AstNode<Op>: Language,
{
    /// Constructs a [`LearnedLibrary`] from an [`EGraph`] by antiunifying pairs of
    /// enodes to find their common structure.
    pub fn new<A: Analysis<AstNode<Op>>>(
        egraph: &'a EGraph<AstNode<Op>, A>,
        learn_constants: bool,
        co_occurrences: CoOccurrences,
    ) -> Self {
        let mut learned_lib = Self {
            aus_by_state: BTreeMap::new(),
            nontrivial_aus: BTreeSet::new(),
            learn_constants,
            co_occurrences,
        };
        let dfta = Dfta::from(egraph);
<<<<<<< HEAD
        let dfta = dfta.cross_over();
=======
        // println!("Initial DFTA:");
        // println!("{:?}", dfta);

        let dfta = dfta.cross_over();
        // println!("Crossed-over DFTA:");
        // println!("{:?}", dfta);
>>>>>>> d9262018

        for state in dfta.output_states() {
            learned_lib.enumerate(&dfta, state);
        }

<<<<<<< HEAD
=======
        // for (state, aus) in &learned_lib.aus_by_state {
        //     println!("{:?}", state);
        //     for au in aus {
        //         println!("    {}", patternize(au));
        //     }
        // }

>>>>>>> d9262018
        learned_lib
    }
}

impl<Op, T> LearnedLibrary<Op, T>
where
    Op: Arity + Clone + Debug + Display + Ord + Send + Sync + Teachable + 'static,
    AstNode<Op>: Language,
{
    /// Returns an iterator over rewrite rules that replace expressions with
    /// equivalent calls to a learned library function.
    ///
    /// For example, the expression
    ///
    /// ```text
    /// (* (+ 1 2) 5)
    /// ```
    ///
    /// might be rewritten to
    ///
    /// ```text
    /// (lib f (lambda (* (+ 1 $0) 5))
    ///  (apply f 2))
    /// ```
    ///
    /// by a rewrite rule
    ///
    /// ```text
    /// (* (+ 1 ?x) 5) => (lib f (lambda (* (+ 1 $0) 5)) (apply f ?x))
    /// ```
    pub fn rewrites<A: Analysis<AstNode<Op>>>(
        &self,
    ) -> impl Iterator<Item = Rewrite<AstNode<Op>, A>> + '_ {
        self.nontrivial_aus.iter().enumerate().map(|(i, au)| {
            let searcher: Pattern<_> = au.clone().into();
            let applier: Pattern<_> = reify(LibId(i), au.clone()).into();
            let name = format!("anti-unify {}", i);
            debug!("Found rewrite \"{}\":\n{} => {}", name, searcher, applier);

            // Both patterns contain the same variables, so this can never fail.
            Rewrite::new(name, searcher, applier).unwrap_or_else(|_| unreachable!())
        })
    }

    /// Right-hand sides of library rewrites.
    pub fn libs(&self) -> impl Iterator<Item = Pattern<AstNode<Op>>> + '_ {
        self.nontrivial_aus.iter().enumerate().map(|(i, au)| {
            let applier: Pattern<_> = reify(LibId(i), au.clone()).into();
            applier
        })
    }

    /// Number of patterns learned.
    pub fn size(&self) -> usize {
        self.nontrivial_aus.len()
    }

    /// If two candidate patterns (stored in `nontrivial_aus`) have the same set of matches,
    /// only preserve the smaller one of them.
    /// Here a match is a pair of the e-class where the match was found
    /// and the range of its substitution
    /// (as a multiset of e-classes; which variables matched which e-classes is irrelevant).
    /// The reason two such patterns are equivalent is because their corresponding library functions
    /// can be used in exactly the same places and will have the same multiset (and hence size) of actual arguments.
    ///
    /// For example, after running a DSR (+ ?x ?y) => (+ ?y ?x),
    /// for any learned pattern containing (+ ?x0 ?x1), there will be an equivalent pattern containing (+ ?x1 ?x0),
    /// which will be eliminated here.
    pub fn deduplicate<A: Analysis<AstNode<Op>>>(&mut self, egraph: &EGraph<AstNode<Op>, A>) {
        // The algorithm is simply to iterate over all patterns,
        // and save their matches in a dictionary indexed by the match set.
        let mut cache: BTreeMap<Vec<Match>, PartialExpr<Op, Var>> = BTreeMap::new();
        for au in &self.nontrivial_aus {
            let pattern: Pattern<_> = au.clone().into();
            // A key in `cache` is a set of matches
            // represented as a sorted vector.
            let mut key = vec![];
            for m in pattern.search(egraph) {
                for sub in m.substs {
                    let actuals: Vec<_> = pattern.vars().iter().map(|v| sub[*v]).collect();
                    let match_signature = Match::new(m.eclass, actuals);
                    key.push(match_signature);
                }
            }
            key.sort();
            match cache.get(&key) {
                Some(cached) if cached.size() <= au.size() => {
                    debug!(
                        "Pruning pattern {}\n as a duplicate of {}",
                        pattern,
                        Pattern::from(cached.clone())
                    );
                }
                _ => {
                    cache.insert(key, au.clone());
                }
            }
        }
        self.nontrivial_aus = cache.values().cloned().collect();
    }
}

impl<Op> LearnedLibrary<Op, (Id, Id)>
where
    Op: Arity + Clone + Debug + Ord,
    // T: Clone + Ord,
{
    /// Computes the antiunifications of `state` in the DFTA `dfta`.
    fn enumerate(&mut self, dfta: &Dfta<(Op, Op), (Id, Id)>, state: &(Id, Id)) {
        if self.aus_by_state.contains_key(state) {
            // We've already enumerated this state, so there's nothing to do.
            return;
        }

        // We're going to recursively compute the antiunifications of the inputs
        // of all of the rules leading to this state. Before we do, we need to
        // mark this state as in progress so that a loop in the rules doesn't
        // cause infinite recursion.
        //
        // By initially setting the antiunifications of this state to empty, we
        // exclude any antiunifications that would come from looping sequences
        // of rules.
        self.aus_by_state.insert(*state, BTreeSet::new());
        let mut aus: BTreeSet<PartialExpr<Op, (Id, Id)>> = BTreeSet::new();

        let mut same = false;
        let mut different = false;

        if let Some(rules) = dfta.get_by_output(state) {
            for ((op1, op2), inputs) in rules {
                if op1 == op2 {
                    same = true;
                    if inputs.is_empty() {
                        aus.insert(AstNode::leaf(op1.clone()).into());
                    } else {
                        // Recursively enumerate the inputs to this rule.
                        for input in inputs {
                            self.enumerate(dfta, input);
                        }

                        // For a rule `op(s1, ..., sn) -> state`, we add an
                        // antiunification of the form `(op a1 ... an)` for every
                        // combination `a1, ..., an` of antiunifications of the
                        // input states `s1, ..., sn`, i.e., for every `(a1, ..., an)`
                        // in the cartesian product
                        // `antiunifications_by_state[s1] × ... × antiunifications_by_state[sn]`
                        let new_aus = inputs
                            .iter()
                            .map(|input| self.aus_by_state[input].iter().cloned())
                            .multi_cartesian_product()
                            .map(|inputs| AstNode::new(op1.clone(), inputs).into());

                        aus.extend(new_aus);
                    }
                } else {
                    different = true;
                }
            }
        }

        if same && different {
            aus.insert(PartialExpr::Hole(state.clone()));
        }

        if aus.is_empty() {
            aus.insert(PartialExpr::Hole(state.clone()));
        } else if self.co_occurrences.may_co_occur(state.0, state.1) {
            // If the two e-classes cannot co-occur in the same program, do not produce an AU for them!
            // We filter out the anti-unifications which are just concrete
            // expressions with no variables, and then convert the contained
            // states to pattern variables. The conversion takes
            // alpha-equivalent anti-unifications to the same value, effectively
            // discarding redundant anti-unifications.

            let learn_constants = self.learn_constants;

            let nontrivial_aus = aus
                .iter()
                .filter(|au| learn_constants || au.has_holes())
                .cloned()
                .map(normalize)
                .filter_map(|(au, num_vars)| {
                    // Here we filter out rewrites that don't actually simplify
                    // anything. We say that an AU rewrite simplifies an
                    // expression if it replaces that expression with a function
                    // call that is strictly smaller than the original
                    // expression.
                    //
                    // The size of a function call `f e_1 ... e_n` is size(e1) +
                    // ... + size(e_n) + n + 1, as there are n applications and
                    // the function's identifier `f`.
                    //
                    // The size of an expression e containing n subexpressions
                    // e_1, ..., e_n is k_1 * size(e_1) + ... + k_n * size(e_n)
                    // + size(e[x_1/e_1, ..., x_n/e_n]) - (k_1 + ... + k_n),
                    // where k_i is the number of times e_i appears in e and
                    // x_1, ..., x_n are variables.
                    //
                    // Because size(e_i) can be arbitrarily large, if any
                    // variable k_i is greater than 1, the difference in size
                    // between the function call and the original expression can
                    // also be arbitrarily large. Otherwise, if k_1 = ... = k_n
                    // = 1, the rewrite can simplify an expression if and only
                    // if size(e[x_1/e_1, ..., x_n/e_n]) > 2n + 1. This
                    // corresponds to an anti-unification containing at least n
                    // + 1 nodes.
                    if num_vars < au.num_holes() || au.num_nodes() > num_vars + 1 {
                        Some(au)
                    } else {
                        None
                    }
                });

            self.nontrivial_aus.extend(nontrivial_aus);
        }

        *self.aus_by_state.get_mut(state).unwrap() = aus;
    }
}

/// Replaces the metavariables in an anti-unification with pattern variables.
/// Normalizing alpha-equivalent anti-unifications produces identical
/// anti-unifications. Returns a pair of the anti-unification and the number of
/// unique variables it contains.
#[must_use]
fn normalize<Op, T: Eq>(au: PartialExpr<Op, T>) -> (PartialExpr<Op, Var>, usize) {
    let mut metavars = Vec::new();
    let to_var = |metavar| {
        let index = metavars
            .iter()
            .position(|other| other == &metavar)
            .unwrap_or_else(|| {
                metavars.push(metavar);
                metavars.len() - 1
            });

        let var = format!("?x{}", index)
            .parse()
            .unwrap_or_else(|_| unreachable!());
        PartialExpr::Hole(var)
    };
    let normalized = au.fill(to_var);
    (normalized, metavars.len())
}

fn patternize<Op>(au: &PartialExpr<Op, (Id, Id)>) -> Pattern<AstNode<Op>>
where
    Op: Arity + Clone + Display + Ord + Send + Sync + 'static,
    AstNode<Op>: Language,
{
    let au = au.clone();
    au.fill(|(s1, s2)| {
        let var = format!("?s_{}_{}", s1, s2)
            .parse()
            .unwrap_or_else(|_| unreachable!());
        PartialExpr::Hole(var)
    })
    .into()
}

/// Converts an anti-unification into a partial expression which defines a new
/// named function and applies it to the metavariables in the anti-unification.
/// The new function reifies the anti-unification, replacing metavariables by
/// lambda arguments.
///
/// For example, the anti-unification
///
/// ```text
/// (* ?x (+ ?y 1))
/// ```
///
/// would be converted to the partial expression
///
/// ```text
/// (lib (lambda (lambda (* $0 (+ $1 1))))
///  (apply (apply $0 ?y) ?x))
/// ```
///
/// assuming `name` is "foo".
#[must_use]
fn reify<Op, T>(ix: LibId, au: PartialExpr<Op, T>) -> PartialExpr<Op, T>
where
    Op: Arity + Teachable,
    T: Eq,
{
    let mut metavars = Vec::new();

    // Replace every metavariable in this antiunification with a de
    // Bruijn-indexed variable.
    // Metavariables might be located inside lambdas. To deal with this,
    // the de Brujin index that we return is equal to the index of the
    // metavar, added to however many lambdas wrap the metavar at that
    // point.
    let mut fun = au.fill_with_binders(|metavar, num_binders| {
        let index = metavars
            .iter()
            .position(|other: &(T, usize)| other.0 == metavar)
            .unwrap_or_else(|| {
                metavars.push((metavar, num_binders));
                metavars.len() - 1
            });
        let index = index + num_binders;

        let mut res = PartialExpr::Hole(index);

        for i in (0..num_binders).rev() {
            res = Op::apply(res, Op::var(i).into()).into();
        }

        res
    });

    // foo (\. \. $0 $2 ?hole) => foo (\. \. $0 $2 ?$2)
    //                                          ^ binders = 2

    // All the function variables
    let offset = metavars.len();

    let mut max_locals = 0;

    fun = fun.map_leaves_with_binders(|node, binders| match node.as_binding_expr() {
        Some(BindingExpr::Var(index)) if index.0 >= binders => {
            max_locals = std::cmp::max(max_locals, index.0 - binders + 1);
            Op::var(index.0 + offset).into()
        }
        _ => node.into(),
    });

    // foo (\. \. $0 $2 ?$2) => foo (\. \. $0 $3 ?$2)

    let mut fun = fun.fill(|index| Op::var(index).into());

    // Wrap that in a lambda-abstraction, one for each variable we introduced.
    for _ in 0..(metavars.len() + max_locals) {
        fun = Op::lambda(fun).into();
    }

    // Now apply the new function to the metavariables in reverse order so they
    // match the correct de Bruijn indexed variable.
    let mut body = Op::lib_var(ix).into();
    while let Some((metavar, binders)) = metavars.pop() {
        let mut fn_arg = PartialExpr::Hole(metavar);
        for _i in 0..binders {
            fn_arg = Op::lambda(fn_arg).into();
        }
        body = Op::apply(body, fn_arg).into();
    }

    for index in 0..max_locals {
        body = Op::apply(body, Op::var(index).into()).into();
    }

    PartialExpr::Node(BindingExpr::Lib(ix, fun, body).into())
}<|MERGE_RESOLUTION|>--- conflicted
+++ resolved
@@ -117,31 +117,11 @@
             co_occurrences,
         };
         let dfta = Dfta::from(egraph);
-<<<<<<< HEAD
         let dfta = dfta.cross_over();
-=======
-        // println!("Initial DFTA:");
-        // println!("{:?}", dfta);
-
-        let dfta = dfta.cross_over();
-        // println!("Crossed-over DFTA:");
-        // println!("{:?}", dfta);
->>>>>>> d9262018
 
         for state in dfta.output_states() {
             learned_lib.enumerate(&dfta, state);
         }
-
-<<<<<<< HEAD
-=======
-        // for (state, aus) in &learned_lib.aus_by_state {
-        //     println!("{:?}", state);
-        //     for au in aus {
-        //         println!("    {}", patternize(au));
-        //     }
-        // }
-
->>>>>>> d9262018
         learned_lib
     }
 }
