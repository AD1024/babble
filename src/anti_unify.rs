//! Implements anti-unification between two egraphs.

use ahash::AHasher;
use dashmap::DashMap;
use egg::{
    Analysis, EGraph, ENodeOrVar, Id, Language, Pattern, RecExpr, Rewrite, Runner, Symbol, Var,
};
use hashbrown::{HashMap, HashSet};
use smallvec::{smallvec, SmallVec};
use std::hash::{Hash, Hasher};

use super::extract::Extractor;

// Central idea of anti-unification technique:
// 1. Compile all programs into one central egraph
// 2. Turn egraph into DFTA, rebuilding it first to get our egraph invariants back
// 3. Select some sets of eclasses to try to anti-unify
//    Do we only select pairs from different exprs? Or can we have pairs within the same expr?
//    (i.e. where one eclass is the parent of another)
//    This informs what pairs will initially populate the queue
// 4. TODO: After this first round of anti-unification, we start to anti-unify the
//    anti-unifications, thus producing anti-unifications between 3 exprs.
//    We try anti-unifying these new anti-unified pairs (somehow we have to
//    look for pairs we can anti-unify, but only out of the newly inserted
//    ones?) Is this something we even want to do?

// Idea: turn anti-unified DFTAs back into egraph using rewrite rules!
// 1. Compile all programs into one central egraph
// 2. Pick anti-unification targets and anti-unify everything
// 3. e.g.
//    output DFTA: (+ q1 q2) -> q3
//                 1 -> q1
//                 phi((+ 1 2), 2) -> q3
// 4. Turn this into a rewrite rule to rewrite (+ 1 2) to (app f 2)?
//    or specifically apply this to the eclasses in question?

// How does this play into synthesis?
// see https://web.eecs.umich.edu/~xwangsd/pubs/oopsla17.pdf, sec 5.1 for inspo
// Synthesizing a program for a given input-output pair comes down
// to starting with an egraph containing only an output, applying all the rewrites
// until saturation, then finding an expression which a) is written in terms of the
// input, and b) is the smallest/otherwise most optimal program possible.
// To synthesize a program for multiple input-output pairs, we just have to run
// the egraph stuff for each input/output, then get the intersection between all
// egraphs.
// Thus, the interplay between synthesis and library learning comes down to how
// the library learning process interacts w the rewrites used during synthesis:
// 1. When we define functions, this should turn into a rewrite rule.
//    e.g. and True True = True, and _ _ = False
//    becomes rewrite rules
//    and True True => True, and x y => False, True => and True True, False => and x y
//    (we need both for equality - bidirectional!)
// 2. When we learn library functions, we have to add new rewrite rules from the library
//    learned functions to their equivalent expressions:
//    e.g. lets say we learned xor:
//    (or (and ?a (not ?b)) (and (not ?a) ?b)) => (app (fn "xor") ?a ?b)
//    (app (fn "xor") ?a ?b) => (or (and ?a (not ?b)) (and (not ?a) ?b))

// TODO: Because we don't have .children()
fn enode_children<L: Language>(enode: &L) -> Vec<Id> {
    let mut children = Vec::with_capacity(enode.len());
    enode.for_each(|child| {
        children.push(child);
    });
    children
}

/// An `IdInterner` stores a two-way mapping between pairs of states and fresh
/// states used in their place. In order to avoid DFTAs having state arguments
/// and outputs of variable length, we instead generate fresh states using
/// the `IdInterner` from the two states that are being combined.
///
/// Note that these Ids have no relation to any egraph whatsoever!
#[derive(Debug)]
pub struct IdInterner {
    states: HashMap<Id, SmallVec<[Id; 4]>>,
    sets: HashMap<SmallVec<[Id; 4]>, Id>,
    /// The start Id
    pub start: Id,
    counter: Id,
}

impl IdInterner {
    /// Creates a new `IdInterner`.
    #[must_use]
    pub fn init(start: Id) -> Self {
        let mut states = HashMap::new();
        let mut sets = HashMap::new();
        for i in 0..start.into() {
            states.insert(i.into(), smallvec![i.into()]);
            sets.insert(smallvec![i.into()], i.into());
        }

        Self {
            states,
            sets,
            start,
            counter: start,
        }
    }

    /// Gets the set corresponding to two ids.
    ///
    /// # Panics
    /// Panics if a and b aren't in Ids.
    #[must_use]
    pub fn lookup(&self, a: Id, b: Id) -> SmallVec<[Id; 4]> {
        let owned_states_b: SmallVec<[Id; 4]>;
        let states_b = if b < self.start {
            owned_states_b = smallvec![b];
            &owned_states_b
        } else {
            self.states.get(&b).unwrap()
        };
        let mut res = if a < self.start {
            smallvec![a]
        } else {
            self.states.get(&a).unwrap().clone()
        };
        for bid in states_b {
            match res.binary_search(&bid) {
                Ok(_) => {}
                Err(ix) => {
                    res.insert(ix, *bid);
                }
            }
        }

        res
    }

    /// Gets the Id corresponding to the pair of two Ids given, if it exists.
    #[must_use]
    pub fn get_id(&self, a: Id, b: Id) -> Option<Id> {
        self.sets.get(&self.lookup(a, b)).copied()
    }

    /// Generates the Id corresponding to the pair of two Ids given.
    pub fn gen_id(&mut self, a: Id, b: Id) -> Id {
        let res = self.counter;
        let new_id = self.lookup(a, b);
        self.states.insert(self.counter, new_id.clone());
        self.sets.insert(new_id, self.counter);
        self.counter = (Into::<usize>::into(self.counter) + 1).into();
        res
    }

    /// Gets the Id corresponding to the pair of two Ids given if it exists;
    /// otherwise, generates this Id.
    pub fn get_or_gen(&mut self, a: Id, b: Id) -> Id {
        self.get_id(a, b)
            .map_or_else(|| self.gen_id(a, b), |res| res)
    }

    /// Gets all eclasses stored in this `IdInterner`.
    pub fn eclasses(&self) -> impl Iterator<Item = Id> + '_ {
        self.states
            .keys()
            .filter(move |x| *x < &self.start)
            .copied()
    }

    /// Gets all states (not in the egraph) stored in this `IdInterner`.
    pub fn states(&self) -> impl Iterator<Item = Id> + '_ {
        self.states
            .keys()
            .filter(move |x| *x >= &self.start)
            .copied()
    }
}

// TODO: would encoding this directly as an egraph be more efficient?
/// Conceptually, a DFTA is a list (or rather, a map) of transition rules from
/// an operand and its argument states to an output state. In practice, we
/// store this DFTA in "reverse", as a mapping from the output state to
/// all of the operand/argument pairs which map to it.
///
/// Note that while the transitions and states reference language nodes,
/// these language nodes and the Ids they reference may or may not be
/// in the actual target egraph; indeed, the Ids they reference might be
/// a part of an `IdInterner`, which generates new Ids to stand in for
/// pairs of Ids.
///
/// Additionally, every state contains an implicit transition from "Phi",
/// which denotes that a function argument could be introduced to reach
/// this state. If the state is a stand-in for two different states, Phi
/// should be replaced with values from the first state for the first expr
/// and values from the second state for the right expr.
#[derive(Debug)]
pub struct Dfta<L> {
    states: HashMap<Id, SmallVec<[L; 8]>>,
}

impl<L: Language> Dfta<L> {
    /// Builds a new `Dfta` from an `EGraph`.
    pub fn build<N: Analysis<L>>(g: &EGraph<L, N>) -> Dfta<L> {
        let mut states = HashMap::new();
        for class in g.classes() {
            for node in class.iter() {
                states
                    .entry(class.id)
                    .or_insert_with(SmallVec::new)
                    // We first insert our lambda arguments into the RecExpr,
                    .push(node.clone());
            }
        }
        Self { states }
    }

    /// Adds a new transition to the DFTA.
    pub fn push(&mut self, (l, s): (L, Id)) {
        self.states.entry(s).or_insert_with(SmallVec::new).push(l);
    }

    /// Marks the given state as visited in the DFTA.
    pub fn push_empty(&mut self, s: Id) {
        self.states.entry(s).or_insert_with(SmallVec::new);
    }

    /// Checks if a state has been visited.
    #[must_use]
    pub fn has_visited(&self, s: Id) -> bool {
        self.states.contains_key(&s)
    }

    /// Get all the transitions which have this state as an output.
    #[must_use]
    pub fn get_by_state(&self, s: Id) -> Option<&SmallVec<[L; 8]>> {
        self.states.get(&s)
    }
}

pub trait AUAnalysis<L: Language>: Analysis<L, Data = HashSet<Symbol>> + Clone + Default {}

/// An `AntiUnifTgt` is an extension of a Language which has constructs to
/// introduce lambdas, etc.
pub trait AntiUnifTgt: Language + Sync + Send + std::fmt::Display + 'static {
    type Analysis: AUAnalysis<Self>;

    /// Return a language node representing a lambda abstraction over some
    /// body.
    fn lambda(body: Id) -> Self;

    /// Returns if a language node is a lambda or not.
    fn is_lambda(node: &Self) -> bool;

    /// Return a language node representing an application of a function
    /// to an argument.
    fn app(lambda: Id, arg: Id) -> Self;

    /// Return a node representing a de Brujin index for a lambda.
    fn lambda_arg(ix: usize) -> Self;

    /// Return a node representing a reference to a named fn.
    fn fn_sym(hash: u64) -> Self;

    /// Return a node representing a new learned library fn.
    fn lib(name: Id, lam: Id, body: Id) -> Self;

    /// Returns a list of rewrites which lifts lets to the top level
    /// of the expression in some order.
    fn lift_lets() -> Vec<Rewrite<Self, Self::Analysis>>;
}

/// Converts an Id to a pattern variable.
fn id_to_pvar(c: Id) -> Var {
    format!("?{}", c.to_string()).parse().unwrap()
}

// TODO: this seems inefficient
// some way of making our own custom Searcher?
/// An `AntiUnification` is an enumerated anti-unification, generated
/// by enumerating programs of a given Dfta state. It consists of two
/// parts: a generated pattern ast with metavariables where the phi
/// transitions are and a memoized map of the arguments of the output lambda.
/// We don't record the output lambda since we can just generate it from the
/// pattern ast (replace metavars with lambda args in the right places according
/// to the arg map), and since it makes extension complicated.
#[derive(Debug, Clone)]
pub struct AntiUnification<L> {
    // We use a Vec here, but this is equivalent to a RecExpr.
    /// The search pattern of this anti-unification
    pub pattern: Vec<ENodeOrVar<L>>,

    /// A sorted list of phi Ids, which will eventually become arguments to
    /// lambdas. At the end, we generate de Brujin indices by getting the
    /// index of each Id in this list.
    pub args: SmallVec<[Id; 32]>,

    phi: bool,
}

impl<L> Default for AntiUnification<L> {
    fn default() -> Self {
        Self {
            pattern: Vec::default(),
            args: SmallVec::new(),
            phi: false,
        }
    }
}

impl<L: AntiUnifTgt> AntiUnification<L> {
    /// Creates a new empty anti-unification
    #[must_use]
    pub fn new() -> AntiUnification<L> {
        Self::default()
    }

    /// Creates a phi anti-unification
    #[must_use]
    pub fn phi(c: Id) -> AntiUnification<L> {
        Self {
            pattern: vec![ENodeOrVar::Var(id_to_pvar(c))],
            args: smallvec![c],
            phi: true,
        }
    }

    /// Checks if this is a phi anti-unif.
    #[must_use]
    pub fn is_invalid(&self) -> bool {
        self.phi || self.args.is_empty()
    }

    /// Extends this anti-unification with another anti-unification; i.e. adds
    /// another anti-unified program at the end of the current pattern.
    /// The length of the pattern ast - 1 will be the index of the program
    /// that was added.
    pub fn extend(&mut self, other: &AntiUnification<L>) {
        // First, extend the pattern AST.
        // The delta we need to add to the items in the other
        // pattern AST is equal to the current length of the pattern.
        let delta = self.pattern.len();
        let new_other = other
            .pattern
            .clone()
            .into_iter()
            .map(|x| x.map_children(|c| (Into::<usize>::into(c) + delta).into()));
        self.pattern.extend(new_other);

        // Then, extend the args list.
        for arg in &other.args {
            if !self.args.contains(arg) {
                self.args.push(*arg);
            }
        }
    }

    /// Turns this anti-unification into a lambda, applied to each of the args.
    /// Also returns a hash of the lambda itself, so we don't insert duplicate lambdas.
    #[must_use]
    pub fn lambdify(&self) -> (u64, Vec<ENodeOrVar<L>>) {
        // We first create a map from the stringified Id to its de Brujin index.
        let mut res = vec![];
        let arg_map: HashMap<Var, _> = self
            .args
            .iter()
            .enumerate()
            .map(|(i, x)| (id_to_pvar(*x), i))
            .collect::<HashMap<_, _>>();

        // We first add all the nodes from our pattern ast to our result
        // expression. If it's an ENode, we insert as-is. If it's a var, we
        // turn it into a lambda argument.
        for node in &self.pattern {
            res.push(match node {
                ENodeOrVar::ENode(n) => ENodeOrVar::ENode(n.clone()),
                ENodeOrVar::Var(var) => ENodeOrVar::ENode(L::lambda_arg(arg_map[var])),
            });
        }

        // We then introduce as many lambdas as is needed to cover our
        // args.
        for _ in 0..self.args.len() {
            res.push(ENodeOrVar::ENode(L::lambda((res.len() - 1).into())));
        }
        let fn_id = res.len() - 1;

        // Hash our function!
        let mut h = AHasher::default();
        res.hash(&mut h);
        let hash = h.finish();

        // Push a symbol representing our hashed function to the lambda.
        let sym_id = res.len();
        res.push(ENodeOrVar::ENode(L::fn_sym(hash)));

        // Then we introduce applications
        // Make sure we iterate in the right order for our de brujin indices :))
        for arg_id in self.args.iter().rev() {
            res.push(ENodeOrVar::Var(id_to_pvar(*arg_id)));
            res.push(ENodeOrVar::ENode(L::app(
                (res.len() - 2).into(),
                (res.len() - 1).into(),
            )));
        }

        // Finally, introduce a let.
        res.push(ENodeOrVar::ENode(L::lib(
            sym_id.into(),
            fn_id.into(),
            (res.len() - 1).into(),
        )));

        (hash, res)
    }
}

/// An `AntiUnifier` stores the state of an anti-unification invocation.
/// This struct should take in a single egraph with every program (both
/// library functions and synthesis solutions) compiled together.
/// After running anti-unification, we have a new egraph which contains
/// all possible libraries we could learn from the
#[derive(Debug)]
pub struct AntiUnifier<L: AntiUnifTgt> {
    graph: EGraph<L, L::Analysis>,

    dfta: Dfta<L>,
    interner: IdInterner,

    // Memoization for enumeration of anti-unified programs
    memo: DashMap<Id, Vec<AntiUnification<L>>>,
}

impl<L: AntiUnifTgt> AntiUnifier<L> {
    /// Initialize an `AntiUnifier` from an `EGraph`.
    /// We first rebuild this egraph to make sure all its invariants hold.
    /// We then create a DFTA from it which we will use for anti-unification
    /// work.
    pub fn new(mut g: EGraph<L, L::Analysis>) -> Self {
        g.rebuild();
        let dfta = Dfta::build(&g);

        let max_id = g
            .classes()
            .map(|x| x.id)
            .max()
            .map_or_else(|| 0.into(), |x| (Into::<usize>::into(x) + 1).into());

        Self {
            graph: g,
            dfta,
            interner: IdInterner::init(max_id),
            memo: DashMap::new(),
        }
    }

    // TODO: init_worklist at depths larger than 2
    fn init_worklist(g: &EGraph<L, L::Analysis>) -> Vec<((L, Id), (L, Id))> {
        fn enode_hash<L: Language + std::fmt::Display>(enode: &L) -> String {
            format!("{}_{}", enode, enode.len())
        }

        let mut map: HashMap<_, Vec<(L, Id)>> = HashMap::new();
        for class in g.classes() {
            for node in class.iter() {
                let hash = enode_hash(node);
                let vals = map.entry(hash).or_insert_with(Vec::new);
                vals.push((node.clone(), class.id));
            }
        }

        let mut res = vec![];
        for (_d, ids) in map {
            for a in &ids {
                for b in &ids {
                    if a.1 < b.1 {
                        res.push((a.clone(), b.clone()));
                    }
                }
            }
        }
        res
    }

    /// Perform anti-unification.
    ///
    /// # Panics
    /// Technically can panic, but shouldn't given fn invariants.
    pub fn anti_unify(&mut self, root: Id) {
        // We first build our worklist from the graph.
        let worklist = Self::init_worklist(&self.graph);

        // We then build our transitions from this worklist
        for (a, b) in worklist {
            let t = self.anti_unif_transitions(a, b);
            self.dfta.push(t);
        }

        // We start by populating our memoization table by enumerating
        // the eclasses existing in the egraph. We do this separately partly
        // since the mechanics for populating from the egraph are different,
        // and partly since if we want to parallelize transition enumeration
        // later, it'll be difficult to do so if we have to access the egraph
        // across multiple threads. These memoized "anti-unifications" will
        // have no metavariables in the pattern, and no arguments in the
        // arg map.
        for c in self.interner.eclasses().collect::<Vec<_>>() {
            self.enumerate(c, |c| Some(&self.graph[c].nodes));
        }

        // TODO: parallelize this?
        // We then enumerate our transitions as well, additionally converting these
        // anti-unifications into rewrites which we will apply to the egraph.
        let mut rewrites: HashMap<u64, Rewrite<L, L::Analysis>> = HashMap::new();
        for c in self.interner.states().collect::<Vec<_>>() {
            self.enumerate(c, |c| {
                self.dfta.get_by_state(c).map(std::convert::AsRef::as_ref)
            });
            for prog in self.memo.get(&c).unwrap().value() {
                if prog.is_invalid() {
                    continue;
                }
                let searcher_rec: RecExpr<ENodeOrVar<L>> = prog.pattern.clone().into();
                let (hash, applier_rec): (u64, RecExpr<ENodeOrVar<L>>) = {
                    let l = prog.lambdify();
                    (l.0, l.1.into())
                };

                println!(
                    "rewrite:\n{}\n=>\n{}\n",
                    searcher_rec.pretty(80),
                    applier_rec.pretty(80)
                );

                let name = applier_rec.to_string();
                let searcher: Pattern<L> = searcher_rec.into();
                let applier: Pattern<L> = applier_rec.into();

                let _res =
                    rewrites.try_insert(hash, Rewrite::new(name, searcher, applier).unwrap());
            }
        }

        println!("final: {:#?}", rewrites);

        // Finally, run the rewrites!
        let runner = Runner::default()
            .with_scheduler(egg::SimpleScheduler)
            // .with_iter_limit(1_000)
            .with_node_limit(1_000_000)
            // .with_time_limit(core::time::Duration::from_secs(40))
            .with_egraph(self.graph.clone())
<<<<<<< HEAD
            // .run(rewrites.values().chain(L::lift_lets().iter()));
            .run(L::lift_lets().iter());
        // .run(rewrites.values());

        // println!("{:?}", runner.stop_reason);
=======
            .run(rewrites.values());
        // .run(&[]);
>>>>>>> c53ba5e0

        // TODO: find the root properly lol
        let egraph = runner.egraph;

        egraph.dot().to_svg("target/smh2.svg").unwrap();

        // Then, extract the best program from the egraph, starting at
        // the root
        let mut extractor = Extractor::new(&egraph, egg::AstSize, egraph.find(root));
        extractor.find_best(egraph.find(root));
        println!(
            "{}, {}",
            extractor.find_best(root).0,
            extractor.find_best(root).1.pretty(100)
        );
    }

    fn enumerate<'a, F>(&'a self, c: Id, get_nodes: F)
    where
        F: Fn(Id) -> Option<&'a [L]> + Copy,
    {
        if !self.memo.contains_key(&c) {
            // For each node in the eclass, we can create an anti-unification.
            let res = if let Some(nodes) = get_nodes(c) {
                let mut res = Vec::new();
                for l in nodes {
                    // Pair of argument positions, anti-unif program
                    let mut prev: Vec<(SmallVec<[usize; 16]>, AntiUnification<L>)> =
                        vec![(smallvec![], AntiUnification::new())];
                    let mut cur = Vec::new();
                    let children = enode_children(l);

                    // TODO: pruning optimization

                    // For each of the children, we need to enumerate each of them. We can
                    // then include their anti-unifications in our anti-unification.
                    for c in children.clone() {
                        self.enumerate(c, get_nodes);
                        for child_au in self.memo.get(&c).unwrap().value() {
                            for (mut pre_children, pre) in prev.clone() {
                                let mut pre: AntiUnification<L> = pre;
                                pre.extend(child_au);
                                pre_children.push(pre.pattern.len() - 1);
                                cur.push((pre_children, pre));
                            }
                        }
                        prev = cur;
                        cur = Vec::new();
                    }

                    res.extend(prev.into_iter().map(|(au_children, mut anti_unif)| {
                        let children_map = children
                            .iter()
                            .zip(au_children.iter())
                            .collect::<HashMap<_, _>>();
                        let new_l = l.clone().map_children(|c| (*children_map[&c]).into());
                        anti_unif.pattern.push(ENodeOrVar::ENode(new_l));
                        anti_unif
                    }));
                }
                res
            } else {
                // This is a phi node, just introduce an anti-unification
                // with a phi node.
                vec![AntiUnification::phi(c)]
            };

            // Finally, memoize our result
            self.memo.insert(c, res);
        }
    }

    /// Anti-unifies two transition rules, potentially producing a new rule.
    /// If the operations in the two cases differ, we cannot anti-unify further,
    /// and will return None. Otherwise, if the operations are the same, we produce
    /// a new rule that anti-unifies within the arguments.
    ///
    /// This function assumes the two transitions match.
    fn anti_unif_transitions(&mut self, (la, sa): (L, Id), (lb, sb): (L, Id)) -> (L, Id) {
        let out_state = self.interner.get_or_gen(sa, sb);
        // TODO: this hacky business is b/c we don't have .children(_mut) :/
        let children: HashMap<Id, (Id, Id)> = enode_children(&la)
            .into_iter()
            .zip(enode_children(&lb))
            .map(|(a, b)| (a, (a, b)))
            .collect();
        let mut lres = la;
        lres.for_each_mut(|t| {
            let (a, b) = children[t];
            *t = self.interner.get_or_gen(a, b);
        });
        (lres, out_state)
    }
}

/// Anti-unifies within a given `EGraph`, returning an `AntiUnifier` as output.
pub fn anti_unify<L: AntiUnifTgt>(g: EGraph<L, L::Analysis>, root: Id) -> AntiUnifier<L> {
    let mut a = AntiUnifier::new(g);
    a.anti_unify(root);
    a
}

#[cfg(test)]
mod tests {
    use super::*;
    use crate::smiley_lang::Rewrite;
    use egg::Runner;

    #[test]
    fn test_anti_unif_1() {
        // Our list of rewrite rules is here
        let rules: &[Rewrite] = &[];

        // First, parse the expression and build an egraph from it
        //        let expr = r"
        //(let f (fn (+ (move 4 4 (scale 2 arg_0)) (+ (move 3 2 arg_0) (+ (move 4 3 (scale 9 circle)) (move 5 2 arg_0)))))
        //(let s1 (app f line)
        //  (let s2 (app f circle)
        //    (+ s1 s2))))".parse().unwrap();
        let expr = r"
(let s1 (+ (move 4 4 (scale 2 line)) (+ (move 3 2 line) (+ (move 4 3 (scale 9 circle)) (move 5 2 line))))
  (let s2 (+ (move 4 4 (scale 2 circle)) (+ (move 3 2 circle) (+ (move 4 3 (scale 9 circle)) (move 5 2 circle))))
    (+ s1 s2)))".parse().unwrap();
        //        let expr = r"
        //(let s1 (app (fn (+ (move 4 4 (scale 2 arg_0)) (+ (move 3 2 arg_0) (+ (move 4 3 (scale 9 circle)) (move 5 2 arg_0))))) line)
        //  (let s2 (app (fn (+ (move 4 4 (scale 2 arg_0)) (+ (move 3 2 arg_0) (+ (move 4 3 (scale 9 circle)) (move 5 2 arg_0))))) circle)
        //    (+ s1 s2)))".parse().unwrap();
        let runner = Runner::default().with_expr(&expr).run(rules);
        let (egraph, root) = (runner.egraph, runner.roots[0]);

        let _res = anti_unify(egraph, root);

        // println!("{:#?}", res.dfta);
    }
}<|MERGE_RESOLUTION|>--- conflicted
+++ resolved
@@ -3,7 +3,8 @@
 use ahash::AHasher;
 use dashmap::DashMap;
 use egg::{
-    Analysis, EGraph, ENodeOrVar, Id, Language, Pattern, RecExpr, Rewrite, Runner, Symbol, Var,
+    Analysis, EGraph, ENodeOrVar, Id, IterationData, Language, Pattern, RecExpr, Rewrite, Runner,
+    Symbol, Var,
 };
 use hashbrown::{HashMap, HashSet};
 use smallvec::{smallvec, SmallVec};
@@ -412,9 +413,8 @@
 /// library functions and synthesis solutions) compiled together.
 /// After running anti-unification, we have a new egraph which contains
 /// all possible libraries we could learn from the
-#[derive(Debug)]
 pub struct AntiUnifier<L: AntiUnifTgt> {
-    graph: EGraph<L, L::Analysis>,
+    runner: Option<Runner<L, L::Analysis>>,
 
     dfta: Dfta<L>,
     interner: IdInterner,
@@ -428,9 +428,10 @@
     /// We first rebuild this egraph to make sure all its invariants hold.
     /// We then create a DFTA from it which we will use for anti-unification
     /// work.
-    pub fn new(mut g: EGraph<L, L::Analysis>) -> Self {
+    pub fn new(mut runner: Runner<L, L::Analysis>) -> Self {
+        let g = &mut runner.egraph;
         g.rebuild();
-        let dfta = Dfta::build(&g);
+        let dfta = Dfta::build(g);
 
         let max_id = g
             .classes()
@@ -439,7 +440,7 @@
             .map_or_else(|| 0.into(), |x| (Into::<usize>::into(x) + 1).into());
 
         Self {
-            graph: g,
+            runner: Some(runner),
             dfta,
             interner: IdInterner::init(max_id),
             memo: DashMap::new(),
@@ -480,7 +481,7 @@
     /// Technically can panic, but shouldn't given fn invariants.
     pub fn anti_unify(&mut self, root: Id) {
         // We first build our worklist from the graph.
-        let worklist = Self::init_worklist(&self.graph);
+        let worklist = Self::init_worklist(&self.runner.as_ref().unwrap().egraph);
 
         // We then build our transitions from this worklist
         for (a, b) in worklist {
@@ -497,7 +498,9 @@
         // have no metavariables in the pattern, and no arguments in the
         // arg map.
         for c in self.interner.eclasses().collect::<Vec<_>>() {
-            self.enumerate(c, |c| Some(&self.graph[c].nodes));
+            self.enumerate(c, |c| {
+                self.runner.as_ref().map(|r| r.egraph[c].nodes.as_ref())
+            });
         }
 
         // TODO: parallelize this?
@@ -536,27 +539,20 @@
         println!("final: {:#?}", rewrites);
 
         // Finally, run the rewrites!
-        let runner = Runner::default()
-            .with_scheduler(egg::SimpleScheduler)
-            // .with_iter_limit(1_000)
-            .with_node_limit(1_000_000)
-            // .with_time_limit(core::time::Duration::from_secs(40))
-            .with_egraph(self.graph.clone())
-<<<<<<< HEAD
-            // .run(rewrites.values().chain(L::lift_lets().iter()));
-            .run(L::lift_lets().iter());
+        self.runner = Some(
+            self.runner
+                .take()
+                .unwrap()
+                // .with_time_limit(core::time::Duration::from_secs(40))
+                // .run(rewrites.values().chain(L::lift_lets().iter()));
+                .run(L::lift_lets().iter()),
+        );
         // .run(rewrites.values());
 
         // println!("{:?}", runner.stop_reason);
-=======
-            .run(rewrites.values());
-        // .run(&[]);
->>>>>>> c53ba5e0
 
         // TODO: find the root properly lol
-        let egraph = runner.egraph;
-
-        egraph.dot().to_svg("target/smh2.svg").unwrap();
+        let egraph = &self.runner.as_ref().unwrap().egraph;
 
         // Then, extract the best program from the egraph, starting at
         // the root
@@ -648,8 +644,9 @@
 }
 
 /// Anti-unifies within a given `EGraph`, returning an `AntiUnifier` as output.
-pub fn anti_unify<L: AntiUnifTgt>(g: EGraph<L, L::Analysis>, root: Id) -> AntiUnifier<L> {
-    let mut a = AntiUnifier::new(g);
+pub fn anti_unify<L: AntiUnifTgt>(runner: Runner<L, L::Analysis>) -> AntiUnifier<L> {
+    let root = runner.roots[0];
+    let mut a = AntiUnifier::new(runner);
     a.anti_unify(root);
     a
 }
@@ -680,9 +677,8 @@
         //  (let s2 (app (fn (+ (move 4 4 (scale 2 arg_0)) (+ (move 3 2 arg_0) (+ (move 4 3 (scale 9 circle)) (move 5 2 arg_0))))) circle)
         //    (+ s1 s2)))".parse().unwrap();
         let runner = Runner::default().with_expr(&expr).run(rules);
-        let (egraph, root) = (runner.egraph, runner.roots[0]);
-
-        let _res = anti_unify(egraph, root);
+
+        let _res = anti_unify(runner);
 
         // println!("{:#?}", res.dfta);
     }
