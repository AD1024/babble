--- conflicted
+++ resolved
@@ -84,15 +84,8 @@
             });
         }
 
-<<<<<<< HEAD
-    smiley_lang::run_single(&input);
-=======
         let input = input.parse().expect("Input is not a valid expression");
         let runner = runner.with_expr(&input);
-        let output = smiley_lang::run_single(runner);
-
-        println!("output:");
-        println!("{}", output);
+        smiley_lang::run_single(runner);
     }
->>>>>>> c53ba5e0
 }