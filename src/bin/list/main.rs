--- conflicted
+++ resolved
@@ -36,7 +36,6 @@
     #[clap(parse(from_os_str))]
     file: Option<PathBuf>,
 
-<<<<<<< HEAD
     /// Whether to learn "library functions" with no arguments.
     #[clap(long)]
     learn_constants: bool,
@@ -45,8 +44,6 @@
     #[clap(long)]
     limit: Vec<usize>,
 
-=======
->>>>>>> 360a95b6
     /// The beam sizes to use for the beam extractor
     #[clap(long)]
     beams: Vec<usize>,
